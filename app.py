import dash_bootstrap_components as dbc
import diskcache
import pandas as pd
import json
import os

from dash import dcc, html, Dash, Input, Output, State, page_container, page_registry, no_update
from dash.long_callback import DiskcacheLongCallbackManager
from flask_login import current_user, logout_user
from queries import QueryService
from server import server
from utils import get_login_path, get_prefixed_path

cache = diskcache.Cache("./cache")
long_callback_manager = DiskcacheLongCallbackManager(cache)

dbc_css = "https://cdn.jsdelivr.net/gh/AnnMarieW/dash-bootstrap-templates/dbc.min.css"
app = Dash(
    __name__,
    server=server,
    external_stylesheets=[dbc.themes.QUARTZ, dbc_css],
    long_callback_manager=long_callback_manager,
    suppress_callback_exceptions=True,
    use_pages=True,
)

HEADER_STYLE = {
    "display": "flex",
    "flexDirection": "column",
    "alignItems": "end",
    "marginTop": "2rem",
    "marginRight": "4rem",
    "fontSize": "20px",
}


SIDEBAR_STYLE = {
    "position": "fixed",
    "top": 10,
    "left": 0,
    "bottom": 0,
    "width": "14rem",
    "padding": "2rem 1rem",
}

CONTENT_STYLE = {
    "marginLeft": "14rem",
    "marginRight": "2rem",
    "padding": "2rem 1rem",
}

db = QueryService.get_instance()

header = html.Div(
    [
        html.Div(id="user-status-header", children=[
            html.A(
                children="logout",
                n_clicks=0,
                id="logout-button",
                style={"display": "none"}
            )
        ])
    ],
    style=HEADER_STYLE
)

def get_relative_path(page_name):
    return page_registry[f"pages.{page_name}"]["relative_path"]

sidebar = html.Div(
    [
        dbc.Row(
            [
                html.Img(
                    src=app.get_asset_url("rpf_logo.png"), style={"height": "100"}
                )
            ]
        ),
        html.Hr(),
        dbc.Select(
            id="country-select",
            size="sm",
        ),
        html.Hr(),
        dbc.Nav(
            [
                dbc.NavLink("Overview", href=get_relative_path("home"), active="exact"),
                dbc.NavLink(
                    "Education", href=get_relative_path("education"), active="exact"
                ),
                dbc.NavLink("Health", href=get_relative_path("health"), active="exact"),
                dbc.NavLink("About", href=get_relative_path("about"), active="exact"),
            ],
            vertical=True,
            pills=True,
        ),
    ],
    style=SIDEBAR_STYLE,
)

content = html.Div(page_container, id="page-content", style=CONTENT_STYLE)

dummy_div = html.Div(id="div-for-redirect")

app.layout = html.Div(
    [
        dcc.Location(id="url", refresh=False),
        header,
        sidebar,
        content,
        dummy_div,
        dcc.Store(id="stored-data"),
        dcc.Store(id="stored-basic-country-data"),
        dcc.Store(id="stored-data-subnational"),
        dcc.Store(id="stored-data-func-econ"),
    ]
)

@app.callback(
    [Output("url", "pathname"), Output("page-content", "children")],
    [Input("url", "pathname"), Input("logout-button", "n_clicks")]
)
def display_page_or_redirect(pathname, logout_clicks):
    login_path = get_login_path()
    if logout_clicks:
        logout_user()
        return login_path, page_container

    if current_user.is_authenticated:
        if (
            pathname == get_login_path() or
            pathname is None or
            pathname == os.getenv("DEFAULT_ROOT_PATH", "/")
        ):
            return get_prefixed_path("home"), page_container
        return pathname, page_container
    else:
        if pathname != login_path:
            return login_path, page_container
        return pathname, page_container


@app.callback(
    Output("logout-button", "style"),
    Input("url", "pathname")
)
def update_logout_button_visibility(pathname):
    if current_user.is_authenticated:
        return {"display": "block", "text-decoration": "underline", "cursor": "pointer"}
    else:
        return {"display": "none"}


@app.callback(Output("stored-data", "data"), Input("stored-data", "data"))
def fetch_data_once(data):
    if data is None and current_user and current_user.is_authenticated:
        df = db.get_expenditure_w_poverty_by_country_year()
        countries = sorted(df["country_name"].unique())
        return {
            "countries": countries,
            "expenditure_w_poverty_by_country_year": df.to_dict("records"),
        }
    return no_update


@app.callback(Output("stored-data-func-econ", "data"), Input("stored-data-func-econ", "data"))
def fetch_func_data_once(data):
<<<<<<< HEAD
    if data is None:
=======
    if data is None and current_user and current_user.is_authenticated:
        func_df = db.get_expenditure_by_country_func_year()
>>>>>>> 0f9d242c
        func_econ_df = db.get_expenditure_by_country_func_econ_year()

        agg_dict = {
            "expenditure": "sum",
            "real_expenditure": "sum",
            "decentralized_expenditure": "sum",
            "central_expenditure": "sum",
            "per_capita_expenditure": "sum",
            "per_capita_real_expenditure": "sum",
        }

        func_df = (
            func_econ_df
            .groupby(["country_name", "year", "func"], as_index=False)
            .agg(agg_dict)
        )
        func_df["expenditure_decentralization"] = func_df["decentralized_expenditure"] / func_df["expenditure"]

        econ_df = (
            func_econ_df
            .groupby(["country_name", "year", "econ"], as_index=False)
            .agg(agg_dict)
        )
        econ_df["expenditure_decentralization"] = econ_df["decentralized_expenditure"] / econ_df["expenditure"]

        return {
            "expenditure_by_country_func_econ_year": func_econ_df.to_dict("records"),
            "expenditure_by_country_func_year": func_df.to_dict("records"),
            "expenditure_by_country_econ_year": econ_df.to_dict("records"),
        }
<<<<<<< HEAD

    return dash.no_update
=======
    return no_update
>>>>>>> 0f9d242c


@app.callback(
    Output("stored-data-subnational", "data"),
    Input("stored-data-subnational", "data"),
    Input("stored-data", "data"),
)
def fetch_subnational_data_once(data, country_data):
    if data is None and current_user and current_user.is_authenticated:
        countries = country_data["countries"]
        df = db.get_adm_boundaries(countries)

        boundaries_geojson = {
            "type": "FeatureCollection",
            "features": [
                {
                    "properties": {"country": x[0], "region": x[1]},
                    "geometry": json.loads(x[2]),
                }
                for x in zip(df.country_name, df.admin1_region, df.boundary)
            ],
        }

        subnational_poverty_df = db.get_subnational_poverty_index(countries)
        geo1_year_df = db.get_expenditure_by_country_geo1_year()
        return {
            "subnational_poverty_index": subnational_poverty_df.to_dict("records"),
            "boundaries": boundaries_geojson,
            "expenditure_by_country_geo1_year": geo1_year_df.to_dict("records"),
        }
    return no_update


@app.callback(
    Output("country-select", "options"),
    Output("country-select", "value"),
    Input("stored-data", "data"),
)
def display_data(data):
    def get_country_select_options(countries):
        options = list({"label": c, "value": c} for c in countries)
        options[0]["selected"] = True
        return options

    if data is not None and current_user and current_user.is_authenticated:
        countries = data["countries"]
        return get_country_select_options(countries), countries[0]
    return ["No data available"], ""


@app.callback(
    Output("stored-basic-country-data", "data"),
    Input("country-select", "options"),
    Input("stored-data-subnational", "data"),
    Input("stored-basic-country-data", "data"),
)
def fetch_country_data_once(countries, subnational_data, country_data):
    if country_data is None and current_user and current_user.is_authenticated:
        countries = [x["label"] for x in countries]
        country_df = db.get_basic_country_data(countries)
        country_info = country_df.set_index("country_name").T.to_dict()

        expenditure_df = pd.DataFrame(
            subnational_data["expenditure_by_country_geo1_year"],
            columns=["country_name", "year"],
        )
        poverty_df = pd.DataFrame(
            subnational_data["subnational_poverty_index"],
            columns=["country_name", "year", "poor215"],
        )

        expenditure_years = (
            expenditure_df.groupby("country_name")["year"]
            .apply(lambda x: sorted(x.unique()))
            .to_dict()
        )
        poverty_years = (
            poverty_df.groupby("country_name")["year"]
            .apply(lambda x: sorted(x.unique()))
            .to_dict()
        )

        poverty_level_stats = (
            pd.merge(country_df, poverty_df, on="country_name")
            .groupby("income_level")["poor215"]
            .agg(["min", "max"])
            .reset_index()
        )
        poverty_level_stats = (
            poverty_level_stats.set_index("income_level").apply(tuple, axis=1).to_dict()
        )

        for country, years in expenditure_years.items():
            country_info[country]["expenditure_years"] = years

        for country, years in poverty_years.items():
            country_info[country]["poverty_years"] = years

        for country, info in country_info.items():

            country_income_level = info["income_level"]
            info["poverty_bounds"] = poverty_level_stats[country_income_level]

        return {"basic_country_info": country_info}
    return no_update



if __name__ == "__main__":
    app.run_server(debug=True)<|MERGE_RESOLUTION|>--- conflicted
+++ resolved
@@ -166,12 +166,7 @@
 
 @app.callback(Output("stored-data-func-econ", "data"), Input("stored-data-func-econ", "data"))
 def fetch_func_data_once(data):
-<<<<<<< HEAD
-    if data is None:
-=======
     if data is None and current_user and current_user.is_authenticated:
-        func_df = db.get_expenditure_by_country_func_year()
->>>>>>> 0f9d242c
         func_econ_df = db.get_expenditure_by_country_func_econ_year()
 
         agg_dict = {
@@ -202,12 +197,8 @@
             "expenditure_by_country_func_year": func_df.to_dict("records"),
             "expenditure_by_country_econ_year": econ_df.to_dict("records"),
         }
-<<<<<<< HEAD
-
-    return dash.no_update
-=======
     return no_update
->>>>>>> 0f9d242c
+
 
 
 @app.callback(
