--- conflicted
+++ resolved
@@ -138,23 +138,23 @@
     return df
 
 
-<<<<<<< HEAD
 def get_universal_health_coverage_index():
     query = """
         SELECT * FROM indicator.universal_health_coverage_index_gho
     """
     return execute_query(query)
 
-
 def get_health_private_expenditure():
     query = """
         SELECT country_name, year, real_expenditure
         FROM boost.health_private_expenditure_by_country_year
-=======
+    """
+    return execute_query(query)
+
+
 def expenditure_and_outcome_by_country_geo1_func_year():
     query = """
         SELECT * FROM boost.expenditure_and_outcome_by_country_geo1_func_year
->>>>>>> 6e19768d
     """
     df = execute_query(query)
     return df