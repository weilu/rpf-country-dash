--- conflicted
+++ resolved
@@ -141,13 +141,8 @@
     x_display_name = x_col["display"]
     y_display_name = y_col["display"]
 
-<<<<<<< HEAD
-    if isnan(pcc):
+    if isnan(pcc) or df.shape[0] <= 2:
         return f"the correlation between {x_display_name} and {y_display_name} is unknown due to limited data availability or variability."
-=======
-    if isnan(pcc) or df.shape[0] <= 2:
-        return f'the correlation between {x_display_name} and {y_display_name} is unknown due to limited data availability or variability.'
->>>>>>> 883a0f71
 
     if pcc > 0:
         direction = "positive"
